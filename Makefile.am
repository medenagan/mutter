
SUBDIRS=src po doc

ACLOCAL_AMFLAGS = -I m4 ${ACLOCAL_FLAGS}
<<<<<<< HEAD

EXTRA_DIST = HACKING MAINTAINERS rationales.txt
=======
>>>>>>> 954677dc

DISTCLEANFILES = intltool-extract intltool-merge intltool-update po/stamp-it po/.intltool-merge-cache

DISTCHECK_CONFIGURE_FLAGS = --enable-gtk-doc

ACLOCAL_AMFLAGS = -I m4 ${ACLOCAL_FLAGS}<|MERGE_RESOLUTION|>--- conflicted
+++ resolved
@@ -2,11 +2,6 @@
 SUBDIRS=src po doc
 
 ACLOCAL_AMFLAGS = -I m4 ${ACLOCAL_FLAGS}
-<<<<<<< HEAD
-
-EXTRA_DIST = HACKING MAINTAINERS rationales.txt
-=======
->>>>>>> 954677dc
 
 DISTCLEANFILES = intltool-extract intltool-merge intltool-update po/stamp-it po/.intltool-merge-cache
 
