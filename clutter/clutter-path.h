/*
 * Clutter.
 *
 * An OpenGL based 'interactive canvas' library.
 *
 * Authored By Matthew Allum  <mallum@openedhand.com>
 *
 * Copyright (C) 2008 Intel Corporation
 *
 * This library is free software; you can redistribute it and/or
 * modify it under the terms of the GNU Lesser General Public
 * License as published by the Free Software Foundation; either
 * version 2 of the License, or (at your option) any later version.
 *
 * This library is distributed in the hope that it will be useful,
 * but WITHOUT ANY WARRANTY; without even the implied warranty of
 * MERCHANTABILITY or FITNESS FOR A PARTICULAR PURPOSE.  See the GNU
 * Lesser General Public License for more details.
 *
 * You should have received a copy of the GNU Lesser General Public
 * License along with this library. If not, see <http://www.gnu.org/licenses/>.
 */

#if !defined(__CLUTTER_H_INSIDE__) && !defined(CLUTTER_COMPILATION)
#error "Only <clutter/clutter.h> can be included directly."
#endif

#ifndef __CLUTTER_PATH_H__
#define __CLUTTER_PATH_H__

#include <glib-object.h>
#include <clutter/clutter-types.h>
#include <cairo/cairo.h>

G_BEGIN_DECLS

#define CLUTTER_TYPE_PATH               (clutter_path_get_type ())
#define CLUTTER_TYPE_PATH_NODE          (clutter_path_node_get_type ())
#define CLUTTER_PATH(obj)               (G_TYPE_CHECK_INSTANCE_CAST ((obj), CLUTTER_TYPE_PATH, ClutterPath))
#define CLUTTER_PATH_CLASS(klass)       (G_TYPE_CHECK_CLASS_CAST ((klass), CLUTTER_TYPE_PATH, ClutterPathClass))
#define CLUTTER_IS_PATH(obj)            (G_TYPE_CHECK_INSTANCE_TYPE ((obj), CLUTTER_TYPE_PATH))
#define CLUTTER_IS_PATH_CLASS(klass)    (G_TYPE_CHECK_CLASS_TYPE ((klass), CLUTTER_TYPE_PATH))
#define CLUTTER_PATH_GET_CLASS(obj)     (G_TYPE_INSTANCE_GET_CLASS ((obj), CLUTTER_TYPE_PATH, ClutterPathClass))

#define CLUTTER_PATH_RELATIVE           (32)

/**
 * ClutterPathNodeType:
 * @CLUTTER_PATH_MOVE_TO: jump to the given position
 * @CLUTTER_PATH_LINE_TO: create a line from the last node to the
 *   given position
 * @CLUTTER_PATH_CURVE_TO: bezier curve using the last position and
 *   three control points.
 * @CLUTTER_PATH_CLOSE: create a line from the last node to the last
 *   %CLUTTER_PATH_MOVE_TO node.
 * @CLUTTER_PATH_REL_MOVE_TO: same as %CLUTTER_PATH_MOVE_TO but with
 *   coordinates relative to the last node.
 * @CLUTTER_PATH_REL_LINE_TO: same as %CLUTTER_PATH_LINE_TO but with
 *   coordinates relative to the last node.
 * @CLUTTER_PATH_REL_CURVE_TO: same as %CLUTTER_PATH_CURVE_TO but with
 *   coordinates relative to the last node.
 *
 * Types of nodes in a #ClutterPath.
 *
 * Since: 1.0
 */
typedef enum {
  CLUTTER_PATH_MOVE_TO      = 0,
  CLUTTER_PATH_LINE_TO      = 1,
  CLUTTER_PATH_CURVE_TO     = 2,
  CLUTTER_PATH_CLOSE        = 3,

  CLUTTER_PATH_REL_MOVE_TO  = CLUTTER_PATH_MOVE_TO | CLUTTER_PATH_RELATIVE,
  CLUTTER_PATH_REL_LINE_TO  = CLUTTER_PATH_LINE_TO | CLUTTER_PATH_RELATIVE,
  CLUTTER_PATH_REL_CURVE_TO = CLUTTER_PATH_CURVE_TO | CLUTTER_PATH_RELATIVE
} ClutterPathNodeType;

typedef struct _ClutterPath        ClutterPath;
typedef struct _ClutterPathClass   ClutterPathClass;
typedef struct _ClutterPathPrivate ClutterPathPrivate;
typedef struct _ClutterPathNode    ClutterPathNode;

/**
 * ClutterPathCallback:
 * @node: the node
 * @data: optional data passed to the function
 *
 * This function is passed to clutter_path_foreach() and will be
 * called for each node contained in the path.
 *
 * Since: 1.0
 */
typedef void (* ClutterPathCallback) (const ClutterPathNode *node,
                                      gpointer               data);

/**
 * ClutterPath:
 *
 * The #ClutterPath struct contains only private data and should
 * be accessed with the functions below.
 *
 * Since: 1.0
 */
struct _ClutterPath
{
  /*< private >*/
  GInitiallyUnowned parent;

  ClutterPathPrivate *priv;
};

/**
 * ClutterPathClass:
 *
 * The #ClutterPathClass struct contains only private data.
 *
 * Since: 1.0
 */
struct _ClutterPathClass
{
  /*< private >*/
  GInitiallyUnownedClass parent_class;
};

/**
 * ClutterPathNode:
 * @type: the node's type
 * @points: the coordinates of the node
 *
 * Represents a single node of a #ClutterPath.
 *
 * Some of the coordinates in @points may be unused for some node
 * types. %CLUTTER_PATH_MOVE_TO and %CLUTTER_PATH_LINE_TO use only two
 * pairs of coordinates, %CLUTTER_PATH_CURVE_TO uses all three and
 * %CLUTTER_PATH_CLOSE uses none.
 *
 * Since: 1.0
 */
struct _ClutterPathNode
{
  ClutterPathNodeType type;

  ClutterKnot points[3];
};

GType clutter_path_get_type (void) G_GNUC_CONST;
<<<<<<< HEAD

ClutterPath *clutter_path_new (void);

ClutterPath *clutter_path_new_with_description (const gchar *desc);

void clutter_path_add_move_to (ClutterPath *path,
                               gint x,
                               gint y);

void clutter_path_add_rel_move_to (ClutterPath *path,
                                   gint x,
                                   gint y);

void clutter_path_add_line_to (ClutterPath *path,
                               gint x,
                               gint y);

void clutter_path_add_rel_line_to (ClutterPath *path,
                                   gint x,
                                   gint y);

void clutter_path_add_curve_to (ClutterPath *path,
                                gint x1,
                                gint y1,
                                gint x2,
                                gint y2,
                                gint x3,
                                gint y3);

void clutter_path_add_rel_curve_to (ClutterPath *path,
                                    gint x1,
                                    gint y1,
                                    gint x2,
                                    gint y2,
                                    gint x3,
                                    gint y3);

void clutter_path_add_close (ClutterPath *path);

gboolean clutter_path_add_string (ClutterPath *path,
                                  const gchar *str);

void clutter_path_add_node (ClutterPath *path,
                            const ClutterPathNode *node);

guint clutter_path_get_n_nodes (ClutterPath *path);

void clutter_path_get_node (ClutterPath *path,
                            guint index,
                            ClutterPathNode *node);

GSList *clutter_path_get_nodes (ClutterPath *path);

void clutter_path_foreach (ClutterPath *path,
                           ClutterPathCallback callback,
                           gpointer user_data);

void clutter_path_insert_node (ClutterPath *path,
                               gint index,
                               const ClutterPathNode *node);

void clutter_path_remove_node (ClutterPath *path,
                               guint index);

void clutter_path_replace_node (ClutterPath *path,
                                guint index,
                                const ClutterPathNode *node);

gchar *clutter_path_get_description (ClutterPath *path);

gboolean clutter_path_set_description (ClutterPath *path,
                                       const gchar *str);

void clutter_path_clear (ClutterPath *path);

guint clutter_path_get_position (ClutterPath *path,
                                 gdouble progress,
                                 ClutterKnot *position);

guint clutter_path_get_length (ClutterPath *path);

ClutterPathNode *clutter_path_node_copy (const ClutterPathNode *node);

void clutter_path_node_free (ClutterPathNode *node);

gboolean clutter_path_node_equal (const ClutterPathNode *node_a,
                                  const ClutterPathNode *node_b);

GType clutter_path_node_get_type (void);
=======
GType clutter_path_node_get_type (void) G_GNUC_CONST;

ClutterPath *clutter_path_new                  (void);
ClutterPath *clutter_path_new_with_description (const gchar           *desc);
void         clutter_path_add_move_to          (ClutterPath           *path,
                                                gint                   x,
                                                gint                   y);
void         clutter_path_add_rel_move_to      (ClutterPath           *path,
                                                gint                   x,
                                                gint                   y);
void         clutter_path_add_line_to          (ClutterPath           *path,
                                                gint                   x,
                                                gint                   y);
void         clutter_path_add_rel_line_to      (ClutterPath           *path,
                                                gint                   x,
                                                gint                   y);
void         clutter_path_add_curve_to         (ClutterPath           *path,
                                                gint                   x1,
                                                gint                   y1,
                                                gint                   x2,
                                                gint                   y2,
                                                gint                   x3,
                                                gint                   y3);
void         clutter_path_add_rel_curve_to     (ClutterPath           *path,
                                                gint                   x1,
                                                gint                   y1,
                                                gint                   x2,
                                                gint                   y2,
                                                gint                   x3,
                                                gint                   y3);
void         clutter_path_add_close            (ClutterPath           *path);
gboolean     clutter_path_add_string           (ClutterPath           *path,
                                                const gchar           *str);
void         clutter_path_add_node             (ClutterPath           *path,
                                                const ClutterPathNode *node);
void         clutter_path_add_cairo_path       (ClutterPath           *path,
                                                const cairo_path_t    *cpath);
guint        clutter_path_get_n_nodes          (ClutterPath           *path);
void         clutter_path_get_node             (ClutterPath           *path,
                                                guint                  index_,
                                                ClutterPathNode       *node);
GSList *     clutter_path_get_nodes            (ClutterPath           *path);
void         clutter_path_foreach              (ClutterPath           *path,
                                                ClutterPathCallback    callback,
                                                gpointer               user_data);
void         clutter_path_insert_node          (ClutterPath           *path,
                                                gint                   index_,
                                                const ClutterPathNode *node);
void         clutter_path_remove_node          (ClutterPath           *path,
                                                guint                  index_);
void         clutter_path_replace_node         (ClutterPath           *path,
                                                guint                  index_,
                                                const ClutterPathNode *node);
gchar *      clutter_path_get_description      (ClutterPath           *path);
gboolean     clutter_path_set_description      (ClutterPath           *path,
                                                const gchar           *str);
void         clutter_path_clear                (ClutterPath           *path);
void         clutter_path_to_cairo_path        (ClutterPath           *path,
                                                cairo_t               *cr);
guint        clutter_path_get_position         (ClutterPath           *path,
                                                guint                  alpha,
                                                ClutterKnot           *position);
guint        clutter_path_get_length           (ClutterPath           *path);

ClutterPathNode *clutter_path_node_copy  (const ClutterPathNode *node);
void             clutter_path_node_free  (ClutterPathNode       *node);
gboolean         clutter_path_node_equal (const ClutterPathNode *node_a,
                                          const ClutterPathNode *node_b);
>>>>>>> 64de0411

G_END_DECLS

#endif /* __CLUTTER_PATH_H__ */<|MERGE_RESOLUTION|>--- conflicted
+++ resolved
@@ -144,97 +144,6 @@
 };
 
 GType clutter_path_get_type (void) G_GNUC_CONST;
-<<<<<<< HEAD
-
-ClutterPath *clutter_path_new (void);
-
-ClutterPath *clutter_path_new_with_description (const gchar *desc);
-
-void clutter_path_add_move_to (ClutterPath *path,
-                               gint x,
-                               gint y);
-
-void clutter_path_add_rel_move_to (ClutterPath *path,
-                                   gint x,
-                                   gint y);
-
-void clutter_path_add_line_to (ClutterPath *path,
-                               gint x,
-                               gint y);
-
-void clutter_path_add_rel_line_to (ClutterPath *path,
-                                   gint x,
-                                   gint y);
-
-void clutter_path_add_curve_to (ClutterPath *path,
-                                gint x1,
-                                gint y1,
-                                gint x2,
-                                gint y2,
-                                gint x3,
-                                gint y3);
-
-void clutter_path_add_rel_curve_to (ClutterPath *path,
-                                    gint x1,
-                                    gint y1,
-                                    gint x2,
-                                    gint y2,
-                                    gint x3,
-                                    gint y3);
-
-void clutter_path_add_close (ClutterPath *path);
-
-gboolean clutter_path_add_string (ClutterPath *path,
-                                  const gchar *str);
-
-void clutter_path_add_node (ClutterPath *path,
-                            const ClutterPathNode *node);
-
-guint clutter_path_get_n_nodes (ClutterPath *path);
-
-void clutter_path_get_node (ClutterPath *path,
-                            guint index,
-                            ClutterPathNode *node);
-
-GSList *clutter_path_get_nodes (ClutterPath *path);
-
-void clutter_path_foreach (ClutterPath *path,
-                           ClutterPathCallback callback,
-                           gpointer user_data);
-
-void clutter_path_insert_node (ClutterPath *path,
-                               gint index,
-                               const ClutterPathNode *node);
-
-void clutter_path_remove_node (ClutterPath *path,
-                               guint index);
-
-void clutter_path_replace_node (ClutterPath *path,
-                                guint index,
-                                const ClutterPathNode *node);
-
-gchar *clutter_path_get_description (ClutterPath *path);
-
-gboolean clutter_path_set_description (ClutterPath *path,
-                                       const gchar *str);
-
-void clutter_path_clear (ClutterPath *path);
-
-guint clutter_path_get_position (ClutterPath *path,
-                                 gdouble progress,
-                                 ClutterKnot *position);
-
-guint clutter_path_get_length (ClutterPath *path);
-
-ClutterPathNode *clutter_path_node_copy (const ClutterPathNode *node);
-
-void clutter_path_node_free (ClutterPathNode *node);
-
-gboolean clutter_path_node_equal (const ClutterPathNode *node_a,
-                                  const ClutterPathNode *node_b);
-
-GType clutter_path_node_get_type (void);
-=======
 GType clutter_path_node_get_type (void) G_GNUC_CONST;
 
 ClutterPath *clutter_path_new                  (void);
@@ -295,7 +204,7 @@
 void         clutter_path_to_cairo_path        (ClutterPath           *path,
                                                 cairo_t               *cr);
 guint        clutter_path_get_position         (ClutterPath           *path,
-                                                guint                  alpha,
+                                                gdouble                factor,
                                                 ClutterKnot           *position);
 guint        clutter_path_get_length           (ClutterPath           *path);
 
@@ -303,7 +212,6 @@
 void             clutter_path_node_free  (ClutterPathNode       *node);
 gboolean         clutter_path_node_equal (const ClutterPathNode *node_a,
                                           const ClutterPathNode *node_b);
->>>>>>> 64de0411
 
 G_END_DECLS
 
